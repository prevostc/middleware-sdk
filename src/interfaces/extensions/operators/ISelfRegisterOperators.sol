--- conflicted
+++ resolved
@@ -7,13 +7,8 @@
  */
 interface ISelfRegisterOperators {
     error InvalidSignature();
-<<<<<<< HEAD
-    error NotEnoughPower();
-
-=======
     error OperatorPowerBelowThreshold();
     error OperatorAbovePowerThreshold();
->>>>>>> 26ebedd0
     /**
      * @notice Returns the nonce for an operator address
      * @param operator The operator address to check
