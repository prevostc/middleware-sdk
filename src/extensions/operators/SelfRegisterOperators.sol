--- conflicted
+++ resolved
@@ -38,7 +38,6 @@
         keccak256("UnpauseOperatorVault(address operator,address vault,uint256 nonce)");
 
     struct SelfRegisterOperatorsStorage {
-        uint256 minPower;
         mapping(address => uint256) nonces;
         uint256 minPowerThreshold;
     }
@@ -54,8 +53,6 @@
         }
     }
 
-<<<<<<< HEAD
-=======
     function nonces(
         address operator
     ) public view returns (uint256) {
@@ -66,28 +63,13 @@
         return _getSelfRegisterOperatorsStorage().minPowerThreshold;
     }
 
->>>>>>> 26ebedd0
-    /**
-     * @notice Initializes the contract with EIP712 domain separator and minimum power threshold
+    /**
+     * @notice Initializes the contract with EIP712 domain separator
      * @param name The name to use for the EIP712 domain separator
-     * @param _minPower The minimum power threshold
-     */
-<<<<<<< HEAD
-    function __SelfRegisterOperators_init(string memory name, uint256 _minPower) internal onlyInitializing {
-        __EIP712_init(name, "1");
-        SelfRegisterOperatorsStorage storage $ = _getSelfRegisterOperatorsStorage();
-        $.minPower = _minPower;
-    }
-
-    function nonces(
-        address operator
-    ) public view returns (uint256) {
-        return _getSelfRegisterOperatorsStorage().nonces[operator];
-=======
+     */
     function __SelfRegisterOperators_init(string memory name, uint256 minPowerThreshold) internal onlyInitializing {
         __EIP712_init(name, "1");
         _getSelfRegisterOperatorsStorage().minPowerThreshold = minPowerThreshold;
->>>>>>> 26ebedd0
     }
 
     /**
@@ -95,7 +77,6 @@
      */
     function registerOperator(bytes memory key, address vault, bytes memory signature) external virtual {
         _verifyKey(msg.sender, key, signature);
-        _checkMinPower(msg.sender, vault);
         _registerOperatorImpl(msg.sender, key, vault);
     }
 
@@ -110,7 +91,6 @@
         bytes memory keySignature
     ) public virtual {
         _verifyKey(operator, key, keySignature);
-        _checkMinPower(operator, vault);
         SelfRegisterOperatorsStorage storage $ = _getSelfRegisterOperatorsStorage();
         _verifyEIP712(
             operator,
@@ -290,21 +270,6 @@
             signature
         );
         _unpauseOperatorVaultImpl(operator, vault);
-    }
-
-    function _checkMinPower(address operator, address vault) internal view {
-        SelfRegisterOperatorsStorage storage $ = _getSelfRegisterOperatorsStorage();
-        address[] memory vaults = _activeVaults();
-        uint160[] memory subnetworks = _activeSubnetworks();
-        uint256 power = _getOperatorPower(operator, vaults, subnetworks);
-        if (address(vault) != address(0)) {
-            vaults = new address[](1);
-            vaults[0] = vault;
-            power += _getOperatorPower(operator, vaults, subnetworks);
-        }
-        if (power < $.minPower) {
-            revert NotEnoughPower();
-        }
     }
 
     /**
