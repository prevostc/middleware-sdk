--- conflicted
+++ resolved
@@ -68,15 +68,8 @@
 
     function getProof(
         uint256 _index
-<<<<<<< HEAD
-    ) public view returns (bytes32[16] memory) {
-        require(_index < leaves.length, "Leaf index out of bounds");
-
-        bytes32[16] memory proof;
-=======
     ) public view returns (bytes32[16] memory proof) {
         require(_index < currentLeafIndex, "Leaf index out of bounds");
->>>>>>> b618a848
         uint256 currentIndex = _index;
 
         for (uint256 i = 0; i < DEPTH; i++) {
